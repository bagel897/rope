[project]
name = 'rope'
description = 'a python refactoring library...'
readme = 'README.rst'
requires-python = '>=3.7'
classifiers = [
    'Development Status :: 4 - Beta',
    'Operating System :: OS Independent',
    'Environment :: X11 Applications',
    'Environment :: Win32 (MS Windows)',
    'Environment :: MacOS X',
    'Intended Audience :: Developers',
    'License :: OSI Approved :: GNU Lesser General Public License v3 or later (LGPLv3+)',
    'Natural Language :: English',
    'Programming Language :: Python',
    'Programming Language :: Python :: 3',
    'Programming Language :: Python :: 3.7',
    'Programming Language :: Python :: 3.8',
    'Programming Language :: Python :: 3.9',
    'Programming Language :: Python :: 3.10',
    'Topic :: Software Development',
]
<<<<<<< HEAD
dynamic = ["version"]
dependencies = ['pytoolconfig >= 1.2.2']
=======
version = '1.4.0'
dependencies = ['pytoolconfig[global] >= 1.2.2']
>>>>>>> 6d5581bc

[[project.authors]]
name = 'Ali Gholami Rudi'
email = 'aligrudi@users.sourceforge.net'

[[project.maintainers]]
name = 'Lie Ryan'
email = 'lieryan.24@proton.me'

[project.license]
text = 'LGPL-3.0-or-later'

[project.urls]
Source = 'https://github.com/python-rope/rope'

[project.optional-dependencies]
doc = [
    'pytoolconfig[doc]',
    "sphinx>=4.5.0",
    "sphinx-autodoc-typehints>=1.18.1",
    "sphinx-rtd-theme>=1.0.0",
]
dev = ['pytest>=7.0.1', 'pytest-timeout>=2.1.0', 'build>=0.7.0']
[tool.setuptools]
packages = [
    'rope',
    'rope.base',
    'rope.base.oi',
    'rope.base.oi.type_hinting',
    'rope.base.oi.type_hinting.providers',
    'rope.base.oi.type_hinting.resolvers',
    'rope.base.utils',
    'rope.contrib',
    'rope.contrib.autoimport',
    'rope.refactor',
    'rope.refactor.importutils',
]
[tool.setuptools_scm]
[tool.black]
target-version = ['py36', 'py37', 'py38', 'py39']
include = 'rope/.*\.pyi?$'
force-exclude = 'ropetest|rope/base/prefs.py'

[build-system]
requires = ["setuptools>=45", "setuptools_scm[toml]>=6.2"]
build-backend = 'setuptools.build_meta'<|MERGE_RESOLUTION|>--- conflicted
+++ resolved
@@ -20,13 +20,8 @@
     'Programming Language :: Python :: 3.10',
     'Topic :: Software Development',
 ]
-<<<<<<< HEAD
 dynamic = ["version"]
-dependencies = ['pytoolconfig >= 1.2.2']
-=======
-version = '1.4.0'
 dependencies = ['pytoolconfig[global] >= 1.2.2']
->>>>>>> 6d5581bc
 
 [[project.authors]]
 name = 'Ali Gholami Rudi'

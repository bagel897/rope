[project]
name = 'rope'
description = 'a python refactoring library...'
readme = 'README.rst'
requires-python = '>=3.7'
classifiers = [
    'Development Status :: 4 - Beta',
    'Operating System :: OS Independent',
    'Environment :: X11 Applications',
    'Environment :: Win32 (MS Windows)',
    'Environment :: MacOS X',
    'Intended Audience :: Developers',
    'License :: OSI Approved :: GNU Lesser General Public License v3 or later (LGPLv3+)',
    'Natural Language :: English',
    'Programming Language :: Python',
    'Programming Language :: Python :: 3',
    'Programming Language :: Python :: 3.7',
    'Programming Language :: Python :: 3.8',
    'Programming Language :: Python :: 3.9',
    'Programming Language :: Python :: 3.10',
    'Topic :: Software Development',
]
<<<<<<< HEAD
version = '1.1.1'
dependencies = ['pytoolconfig[global] >= 1.1.2']
=======
version = '1.4.0'
dependencies = ['pytoolconfig >= 1.2.2']
>>>>>>> 72c1ade8

[[project.authors]]
name = 'Ali Gholami Rudi'
email = 'aligrudi@users.sourceforge.net'

[[project.maintainers]]
name = 'Lie Ryan'
email = 'lieryan.24@proton.me'

[project.license]
text = 'LGPL-3.0-or-later'

[project.urls]
Source = 'https://github.com/python-rope/rope'

[project.optional-dependencies]
doc = [
    'pytoolconfig[doc]',
    "sphinx>=4.5.0",
    "sphinx-autodoc-typehints>=1.18.1",
    "sphinx-rtd-theme>=1.0.0",
]
dev = [
    'pytest>=7.0.1',
    'pytest-timeout>=2.1.0',
    'build>=0.7.0',
]
[tool.setuptools]
packages = [
    'rope',
    'rope.base',
    'rope.base.oi',
    'rope.base.oi.type_hinting',
    'rope.base.oi.type_hinting.providers',
    'rope.base.oi.type_hinting.resolvers',
    'rope.base.utils',
    'rope.contrib',
    'rope.contrib.autoimport',
    'rope.refactor',
    'rope.refactor.importutils',
]

[tool.black]
target-version = [
    'py36',
    'py37',
    'py38',
    'py39',
]
include = 'rope/.*\.pyi?$'
force-exclude = 'ropetest|rope/base/prefs.py'

[build-system]
requires = [
    'setuptools',
    'setuptools-scm',
]
build-backend = 'setuptools.build_meta'<|MERGE_RESOLUTION|>--- conflicted
+++ resolved
@@ -20,21 +20,12 @@
     'Programming Language :: Python :: 3.10',
     'Topic :: Software Development',
 ]
-<<<<<<< HEAD
-version = '1.1.1'
+version = '1.4.0'
 dependencies = ['pytoolconfig[global] >= 1.1.2']
-=======
-version = '1.4.0'
-dependencies = ['pytoolconfig >= 1.2.2']
->>>>>>> 72c1ade8
 
 [[project.authors]]
 name = 'Ali Gholami Rudi'
 email = 'aligrudi@users.sourceforge.net'
-
-[[project.maintainers]]
-name = 'Lie Ryan'
-email = 'lieryan.24@proton.me'
 
 [project.license]
 text = 'LGPL-3.0-or-later'
@@ -77,7 +68,7 @@
     'py39',
 ]
 include = 'rope/.*\.pyi?$'
-force-exclude = 'ropetest|rope/base/prefs.py'
+force-exclude = 'ropetest'
 
 [build-system]
 requires = [

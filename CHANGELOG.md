# **Upcoming release**

- #710, #561 Implement `except*` syntax (@lieryan)
- #711 allow building documentation without having rope module installed (@kloczek)
<<<<<<< HEAD
- #719 Allows the in-memory db to be shared across threads (@tkrabel)
=======
- #720 create one sqlite3.Connection per thread using a thread local (@tkrabel)
>>>>>>> 54f77063

# Release 1.10.0

- #708, #709 Add support for Python 3.12 (@lieryan)

# Release 1.9.0

- #624, #693 Implement `nonlocal` keyword (@lieryan)
- #697, #565 Automatically purge autoimport.db when there is schema change

# Release 1.8.0

- #650 Install pre-commit hooks on rope repository (@lieryan)
- #655 Remove unused __init__() methods (@edreamleo, @lieryan)
- #656 Reformat using black 23.1.0 (@edreamleo)
- #674 Fix/supress all mypy complaints (@edreamleo)
- #680 Remove a do-nothing statement in soi._handle_first_parameter (@edreamleo)
- #687, #688 Fix autoimport not scanning packages recursively (@lieryan)

# Release 1.7.0

## Feature

- #548 Implement MoveGlobal using string as destination module names (@lieryan)

## Bug

- #627 Fix parsing of octal literal (@lieryan)
- #643, #435 Fix fstrings with mismatched parens (@apmorton)
- #646 Fix renaming kwargs when refactoring from imports (@apmorton)
- #648 Remove __init__ from import statement when using sqlite autoimport (@bagel897)

## Improvements

- rope.contrib.generate improvements
  - #640 Remove unnecessary eval in generate.py (@edreamleo)
  - #641 Add type annotations for rope.contrib.generate.create_generate() (@edreamleo)

- call_for_nodes() improvements
  - #634 Remove call_for_nodes(recursive) argument (@edreamleo)
  - #642 Add comments & docstrings related to call_for_nodes (@edreamleo, @lieryan)

- Data storage improvements
  - #604 Fix test that sometimes leaves files behind in the current working directory (@lieryan)
  - #606 Deprecate compress_objectdb and compress_history (@lieryan)
  - #607 Remove importing from legacy files with `.pickle` suffix (@lieryan)
  - #611 Implement JSON DataFile serialization (@lieryan)
  - #630 SQLite models improvements (@lieryan)
  - #631 Implement version hash (@lieryan)

## Tech Debt

- #594 Tidy up patchedast (@Alex-CodeLab)
- #595 Global default DEFAULT_TASK_HANDLE (@Alex-CodeLab)
- #609, #610, #612, #613 Fix pyflakes issues (@edreamleo)
- #615 Remove 'unicode' from builtins dict (@edreamleo)
- #616, #621 Remove `file` builtins (@edreamleo)
- #618 Separate pynames and pynamesdef and remove star-import (@edreamleo, @lieryan)
- #620 Remove unused import in occurrences.py (@edreamleo)
- #625 Remove support for deprecated ast nodes (@lieryan)


## Tests/Dev

- #626 Install pre-commit hooks on rope repository (@lieryan)
- #628 Add isort to pre-commit (@lieryan)
- #638 Add a function to identify ast Constant nodes more granularly (@lieryan)

## Docs

- #636 Update readme to reflect 1.0 has been released. (@maxnoe)


# Release 1.6.0

## New features & Enhancements

- #559, #560 Improve handling of whitespace in import and from-import statements (@lieryan)
- #566, #567, #597 Fix variables in kwonlyargs and posonlyargs not being correctly passed to extracted methods (@lieryan)

## Unit Test

- #589, #596 Fix issue with `sample_project()` creating directories where it shouldn't when running tests (@lieryan)
- #547 Add config file for linters
- #593 Remove `only_for` decorator for all python versions less than 3.7 (@edreamleo)

## Tech Debt

- Code quality
  - #546 Remove unused vars in test (@lieryan, @edreamleo)
  - #551, #552 Numerous flake8 linter complaints (@edreamleo)
  - #558 Fix typos (@kianmeng)
  - #583, #584 More consistent import style (@edreamleo)
- Python 2-related tech debt
  - #533 Refactoring to Remove usage of unicode type (@lieryan)
  - #549, #553 Remove rope.base.utils.pycompat (@dreamleo)
  - #555 Fix some python2-isms (@lieryan)
- Rope's AST Wrapper
  - #536, #578 walk does not return a value (@edreamleo)
  - #537, #538 Remove special case code from walk (@edreamleo)
  - #581 Remove functions in rope.base.ast that has functionally identical implementation in stdlib's ast (@lieryan, @edreamleo)
  - #582 Refactoring rope.base.ast and remove rope.base.astutils (@lieryan, @edreamleo)
- pynames and pyobjects
  - #569, #572 rename pynames to pynamesdef in pyobjectsdef.ph (@edreamleo)


# Release 1.5.1

- #531 Add alternative way to retrieve version number from pyproject.toml

# Release 1.5.0

Date: 2022-11-23

- #492 Feat: Global configuration support (@bagel897)
- #519 Move pytest to pyproject.toml (@gliptak, @bagel897)
- #509 Fix read/write analysis of the left-hand side of an augmented assignment (@lieryan)
- #522 Implement patchedast parsing of MatchMapping (@lieryan)
- #514 Fix inlining dictionary with inline comment (@lieryan)


# Release 1.4.0

Date: 2022-10-22

## Bug fixes

- #506, #507 Fix issue with parsing function call args list
- #411, #505 Fix extracting generator without parens
- #18, #510 When the function is a builtin function, the call parameter's name was sometimes incorrectly identified as an AssignedName. This led to rename refactoring incorrectly renaming these parameters.


# Release 1.3.0

Date: 2022-07-29

## Bug fixes

- #496, #497 Add MatMul operator to patchedast
- #495 Fix autoimport collection for compiled modules

## Improvement

- #501, #502 Autoimport improvements


# Release 1.2.0

Date: 2022-04-22

## New feature

- #473 Pyproject.toml support (@bageljrkhanofemus)
- #489 Rope now publishes documentations to rope.readthedocs.org (@bageljrkhanofemus)
- #490 Migrate from setup.py to pyproject.toml (@bageljrkhanofemus)

## Improvement

- #479 Add ABC and type hints for TaskHandle and JobSet (@bageljrkhanofemus)
- #486 Drop Python 2 support (@bageljrkhanofemus, @lieryan)
- #487 Improved value inference of __all__ declaration (@lieryan)
- #424 Add some basic __repr__ to make it easier for debugging (@lieryan)


# Release 1.1.1

## Bug fixes

- #476 Fix rope.contrib.autoimport package missing from release (@bageljrkhanofemus)


# Release 1.1.0

Date: 2022-05-25

## New feature

- #464 Add new autoimport implementation that uses a sqllite3 database, cache all available modules quickly, search for names and produce import statements, sort import statements. (@bageljrkhanofemus)

## Bug fixes

- #419 Fix bug while moving decorated function (@dryobates)
- #439 Fix bug while moving decorated class (@dryobates)
- #461 Fix bug while extracting method with list comprehension in class method (@dryobates)
- #440 Fix bug while inlining function with type hints in signature (@dryobates)

## Deprecation

- The pickle-based autoimport implementation is still the default, but will be deprecated sometime in the future.


# Release 1.0.0

Date: 2022-04-08

## Syntax support

- #400 Drop Python 2.7 support

## Bug fixes

- #459 Fix bug while extracting method with augmented assignment to subscript in try block (@dryobates)


# Release 0.23.0

## Syntax support

- #451, $456 Implement structural pattern matching (PEP634) (@lieryan)
- #458 Improve the heuristic for joining lines when extracting one line
  expression (@lieryan)

## Bug fixes

- #134, #453 Preserve newline format when writing files  (@lieryan)
- #457 Fix extract info collection for list comprehension with multiple targets
  (@lieryan)

## Documentation

- #455 Fix typo (@Jasha10)


# Release 0.22.0

Date: 2021-11-23

## Syntax support

- #443 Implement `yield from` syntax support to patchedast.py

## Bug fixes

- #445, #446 Improve empty tuple and handling of parentheses around tuple
- #270, #432 Fix rename import statement with dots and as keyword (@climbus)

## Misc

- #447 Add Python 3.10 to tests


# Release 0.21.1

Date: 2021-11-11

## Bug fixes

- #441. Start publishing wheel packages to allow offline installs


# Release 0.21.0

Date: 2021-10-18

## Syntax support

- #392, #316 Handle `global` keyword when extracting method (@climbus)
- context manager:
  - #387, #433 Implement extract refactoring for code containing `async with` (@lieryan)
  - #398, #104 Fix parsing of nested `with` statement/context manager (@climbus)
- list/set/dict/generator comprehension scope issues:
  - #422 Added scopes for comprehension expressions as part of #293 (@climbus)
  - #426, #429 Added support for checking scopes by offset as part of #293 (@climbus)
  - #293, #430 Fix renaming global var affects list comprehension (@climbus)
  - #395, #315 Reuse of variable in comprehensions confuses method extraction (@climbus)
  - #436 Fix error `TypeError: 'PyDefinedObject' object is not subscriptable` (@lieryan)
- f-string:
  - #303, #420 Fix inlining into f-string containing quote characters (@lieryan)
- inline assignment/walrus operator:
  - #423 Fix `AttributeError: '_ExpressionVisitor' object has no attribute 'defineds'` (@lieryan)

## Bug fixes

- #391, #376 Fix improper replacement when extracting attribute access expression with `similar=True` (@climbus)
- #396 Fix improper replacement when extracting index access expression with `similar=True` (@lieryan)

## New feature

- #434 Move read() to FileSystemCommands (@lieryan)

## Misc

- #410 Setup all-contributors bot (@lieryan)
- #404 Blacken source code, rope now follows black code style (@climbus)
- #399 Add Github Actions to enforce black code style (@lieryan)
- #403 Remove plain 'unittest' only runner (@lieryan)


# Release 0.20.1

Date: 2021-09-18

## Bug fixes

- Fix caller of `_namedexpr_last()` throwing exception due to returning unexpected list
  instead of boolean


# Release 0.20.0

Date: 2021-09-18

## New feature

- #377 Added the ability to extract method to @staticmethod/@classmethod (@climbus)
- #374 Changed Organize import to keep variables listed in `__all__`
- Change default .ropeproject/config.py to ignore code in folders named
  .venv and venv (@0x1e02)

## Syntax support

- #372 Add extract method refactoring of code containing `exec` (@ceridwen)
- #389 Add extract method refactoring of code containing `async def`, `async for`, and `await`
- #365, #386 Support extract method of expressions containing inline assignment (walrus operator)

## Bug fixes

- #380 Fix list of variables that are returned and/or turned into argument when extracting method in a loop


# Previous releases

[Changelog from pre-0.10.0](https://github.com/python-rope/rope/blob/595af418e7e7e844dcce600778e1c650c2fc0ba1/docs/done.rst).<|MERGE_RESOLUTION|>--- conflicted
+++ resolved
@@ -2,11 +2,8 @@
 
 - #710, #561 Implement `except*` syntax (@lieryan)
 - #711 allow building documentation without having rope module installed (@kloczek)
-<<<<<<< HEAD
 - #719 Allows the in-memory db to be shared across threads (@tkrabel)
-=======
 - #720 create one sqlite3.Connection per thread using a thread local (@tkrabel)
->>>>>>> 54f77063
 
 # Release 1.10.0
 

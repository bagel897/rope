# **Upcoming release**
<<<<<<< HEAD
- #516 Autoimport Now automatically detects project dependencies and can read TOML configuration
=======

- ...

# Release 1.12.0

>>>>>>> faddd3a4
- #733 skip directories with perm error when building autoimport index (@MrBago)
- #722, #723 Remove site-packages from packages search tree (@tkrabel)
- #738 Implement os.PathLike on Resource (@lieryan)
- #739, #736 Ensure autoimport requests uses indexes (@lieryan)
- #734, #735 raise exception when extracting the start of a block without the end

# Release 1.11.0

- #710, #561 Implement `except*` syntax (@lieryan)
- #711 allow building documentation without having rope module installed (@kloczek)
- #719 Allows the in-memory db to be shared across threads (@tkrabel)
- #720 create one sqlite3.Connection per thread using a thread local (@tkrabel)
- #715 change AutoImport's `get_modules` to be case sensitive (@bagel897)

# Release 1.10.0

- #708, #709 Add support for Python 3.12 (@lieryan)

# Release 1.9.0

- #624, #693 Implement `nonlocal` keyword (@lieryan)
- #697, #565 Automatically purge autoimport.db when there is schema change

# Release 1.8.0

- #650 Install pre-commit hooks on rope repository (@lieryan)
- #655 Remove unused __init__() methods (@edreamleo, @lieryan)
- #656 Reformat using black 23.1.0 (@edreamleo)
- #674 Fix/supress all mypy complaints (@edreamleo)
- #680 Remove a do-nothing statement in soi._handle_first_parameter (@edreamleo)
- #687, #688 Fix autoimport not scanning packages recursively (@lieryan)

# Release 1.7.0

## Feature

- #548 Implement MoveGlobal using string as destination module names (@lieryan)

## Bug

- #627 Fix parsing of octal literal (@lieryan)
- #643, #435 Fix fstrings with mismatched parens (@apmorton)
- #646 Fix renaming kwargs when refactoring from imports (@apmorton)
- #648 Remove __init__ from import statement when using sqlite autoimport (@bagel897)

## Improvements

- rope.contrib.generate improvements
  - #640 Remove unnecessary eval in generate.py (@edreamleo)
  - #641 Add type annotations for rope.contrib.generate.create_generate() (@edreamleo)

- call_for_nodes() improvements
  - #634 Remove call_for_nodes(recursive) argument (@edreamleo)
  - #642 Add comments & docstrings related to call_for_nodes (@edreamleo, @lieryan)

- Data storage improvements
  - #604 Fix test that sometimes leaves files behind in the current working directory (@lieryan)
  - #606 Deprecate compress_objectdb and compress_history (@lieryan)
  - #607 Remove importing from legacy files with `.pickle` suffix (@lieryan)
  - #611 Implement JSON DataFile serialization (@lieryan)
  - #630 SQLite models improvements (@lieryan)
  - #631 Implement version hash (@lieryan)

## Tech Debt

- #594 Tidy up patchedast (@Alex-CodeLab)
- #595 Global default DEFAULT_TASK_HANDLE (@Alex-CodeLab)
- #609, #610, #612, #613 Fix pyflakes issues (@edreamleo)
- #615 Remove 'unicode' from builtins dict (@edreamleo)
- #616, #621 Remove `file` builtins (@edreamleo)
- #618 Separate pynames and pynamesdef and remove star-import (@edreamleo, @lieryan)
- #620 Remove unused import in occurrences.py (@edreamleo)
- #625 Remove support for deprecated ast nodes (@lieryan)


## Tests/Dev

- #626 Install pre-commit hooks on rope repository (@lieryan)
- #628 Add isort to pre-commit (@lieryan)
- #638 Add a function to identify ast Constant nodes more granularly (@lieryan)

## Docs

- #636 Update readme to reflect 1.0 has been released. (@maxnoe)


# Release 1.6.0

## New features & Enhancements

- #559, #560 Improve handling of whitespace in import and from-import statements (@lieryan)
- #566, #567, #597 Fix variables in kwonlyargs and posonlyargs not being correctly passed to extracted methods (@lieryan)

## Unit Test

- #589, #596 Fix issue with `sample_project()` creating directories where it shouldn't when running tests (@lieryan)
- #547 Add config file for linters
- #593 Remove `only_for` decorator for all python versions less than 3.7 (@edreamleo)

## Tech Debt

- Code quality
  - #546 Remove unused vars in test (@lieryan, @edreamleo)
  - #551, #552 Numerous flake8 linter complaints (@edreamleo)
  - #558 Fix typos (@kianmeng)
  - #583, #584 More consistent import style (@edreamleo)
- Python 2-related tech debt
  - #533 Refactoring to Remove usage of unicode type (@lieryan)
  - #549, #553 Remove rope.base.utils.pycompat (@dreamleo)
  - #555 Fix some python2-isms (@lieryan)
- Rope's AST Wrapper
  - #536, #578 walk does not return a value (@edreamleo)
  - #537, #538 Remove special case code from walk (@edreamleo)
  - #581 Remove functions in rope.base.ast that has functionally identical implementation in stdlib's ast (@lieryan, @edreamleo)
  - #582 Refactoring rope.base.ast and remove rope.base.astutils (@lieryan, @edreamleo)
- pynames and pyobjects
  - #569, #572 rename pynames to pynamesdef in pyobjectsdef.ph (@edreamleo)


# Release 1.5.1

- #531 Add alternative way to retrieve version number from pyproject.toml

# Release 1.5.0

Date: 2022-11-23

- #492 Feat: Global configuration support (@bagel897)
- #519 Move pytest to pyproject.toml (@gliptak, @bagel897)
- #509 Fix read/write analysis of the left-hand side of an augmented assignment (@lieryan)
- #522 Implement patchedast parsing of MatchMapping (@lieryan)
- #514 Fix inlining dictionary with inline comment (@lieryan)


# Release 1.4.0

Date: 2022-10-22

## Bug fixes

- #506, #507 Fix issue with parsing function call args list
- #411, #505 Fix extracting generator without parens
- #18, #510 When the function is a builtin function, the call parameter's name was sometimes incorrectly identified as an AssignedName. This led to rename refactoring incorrectly renaming these parameters.


# Release 1.3.0

Date: 2022-07-29

## Bug fixes

- #496, #497 Add MatMul operator to patchedast
- #495 Fix autoimport collection for compiled modules

## Improvement

- #501, #502 Autoimport improvements


# Release 1.2.0

Date: 2022-04-22

## New feature

- #473 Pyproject.toml support (@bageljrkhanofemus)
- #489 Rope now publishes documentations to rope.readthedocs.org (@bageljrkhanofemus)
- #490 Migrate from setup.py to pyproject.toml (@bageljrkhanofemus)

## Improvement

- #479 Add ABC and type hints for TaskHandle and JobSet (@bageljrkhanofemus)
- #486 Drop Python 2 support (@bageljrkhanofemus, @lieryan)
- #487 Improved value inference of __all__ declaration (@lieryan)
- #424 Add some basic __repr__ to make it easier for debugging (@lieryan)


# Release 1.1.1

## Bug fixes

- #476 Fix rope.contrib.autoimport package missing from release (@bageljrkhanofemus)


# Release 1.1.0

Date: 2022-05-25

## New feature

- #464 Add new autoimport implementation that uses a sqllite3 database, cache all available modules quickly, search for names and produce import statements, sort import statements. (@bageljrkhanofemus)

## Bug fixes

- #419 Fix bug while moving decorated function (@dryobates)
- #439 Fix bug while moving decorated class (@dryobates)
- #461 Fix bug while extracting method with list comprehension in class method (@dryobates)
- #440 Fix bug while inlining function with type hints in signature (@dryobates)

## Deprecation

- The pickle-based autoimport implementation is still the default, but will be deprecated sometime in the future.


# Release 1.0.0

Date: 2022-04-08

## Syntax support

- #400 Drop Python 2.7 support

## Bug fixes

- #459 Fix bug while extracting method with augmented assignment to subscript in try block (@dryobates)


# Release 0.23.0

## Syntax support

- #451, $456 Implement structural pattern matching (PEP634) (@lieryan)
- #458 Improve the heuristic for joining lines when extracting one line
  expression (@lieryan)

## Bug fixes

- #134, #453 Preserve newline format when writing files  (@lieryan)
- #457 Fix extract info collection for list comprehension with multiple targets
  (@lieryan)

## Documentation

- #455 Fix typo (@Jasha10)


# Release 0.22.0

Date: 2021-11-23

## Syntax support

- #443 Implement `yield from` syntax support to patchedast.py

## Bug fixes

- #445, #446 Improve empty tuple and handling of parentheses around tuple
- #270, #432 Fix rename import statement with dots and as keyword (@climbus)

## Misc

- #447 Add Python 3.10 to tests


# Release 0.21.1

Date: 2021-11-11

## Bug fixes

- #441. Start publishing wheel packages to allow offline installs


# Release 0.21.0

Date: 2021-10-18

## Syntax support

- #392, #316 Handle `global` keyword when extracting method (@climbus)
- context manager:
  - #387, #433 Implement extract refactoring for code containing `async with` (@lieryan)
  - #398, #104 Fix parsing of nested `with` statement/context manager (@climbus)
- list/set/dict/generator comprehension scope issues:
  - #422 Added scopes for comprehension expressions as part of #293 (@climbus)
  - #426, #429 Added support for checking scopes by offset as part of #293 (@climbus)
  - #293, #430 Fix renaming global var affects list comprehension (@climbus)
  - #395, #315 Reuse of variable in comprehensions confuses method extraction (@climbus)
  - #436 Fix error `TypeError: 'PyDefinedObject' object is not subscriptable` (@lieryan)
- f-string:
  - #303, #420 Fix inlining into f-string containing quote characters (@lieryan)
- inline assignment/walrus operator:
  - #423 Fix `AttributeError: '_ExpressionVisitor' object has no attribute 'defineds'` (@lieryan)

## Bug fixes

- #391, #376 Fix improper replacement when extracting attribute access expression with `similar=True` (@climbus)
- #396 Fix improper replacement when extracting index access expression with `similar=True` (@lieryan)

## New feature

- #434 Move read() to FileSystemCommands (@lieryan)

## Misc

- #410 Setup all-contributors bot (@lieryan)
- #404 Blacken source code, rope now follows black code style (@climbus)
- #399 Add Github Actions to enforce black code style (@lieryan)
- #403 Remove plain 'unittest' only runner (@lieryan)


# Release 0.20.1

Date: 2021-09-18

## Bug fixes

- Fix caller of `_namedexpr_last()` throwing exception due to returning unexpected list
  instead of boolean


# Release 0.20.0

Date: 2021-09-18

## New feature

- #377 Added the ability to extract method to @staticmethod/@classmethod (@climbus)
- #374 Changed Organize import to keep variables listed in `__all__`
- Change default .ropeproject/config.py to ignore code in folders named
  .venv and venv (@0x1e02)

## Syntax support

- #372 Add extract method refactoring of code containing `exec` (@ceridwen)
- #389 Add extract method refactoring of code containing `async def`, `async for`, and `await`
- #365, #386 Support extract method of expressions containing inline assignment (walrus operator)

## Bug fixes

- #380 Fix list of variables that are returned and/or turned into argument when extracting method in a loop


# Previous releases

[Changelog from pre-0.10.0](https://github.com/python-rope/rope/blob/595af418e7e7e844dcce600778e1c650c2fc0ba1/docs/done.rst).<|MERGE_RESOLUTION|>--- conflicted
+++ resolved
@@ -1,13 +1,9 @@
 # **Upcoming release**
-<<<<<<< HEAD
+
 - #516 Autoimport Now automatically detects project dependencies and can read TOML configuration
-=======
-
-- ...
 
 # Release 1.12.0
 
->>>>>>> faddd3a4
 - #733 skip directories with perm error when building autoimport index (@MrBago)
 - #722, #723 Remove site-packages from packages search tree (@tkrabel)
 - #738 Implement os.PathLike on Resource (@lieryan)

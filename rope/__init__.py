"""rope, a python refactoring library"""

from pkg_resources import get_distribution, DistributionNotFound
try:
    VERSION = get_distribution('rope').version
except DistributionNotFound:
    def get_fallback_version():
        import re
        import pathlib
        pyproject = (pathlib.Path(__file__).resolve().parent.parent / "pyproject.toml").read_text()
        version = re.search("version.*=.*'(.*)'", pyproject)
        return version.group(1) if version else None
    VERSION = get_fallback_version()


INFO = __doc__
<<<<<<< HEAD
=======
VERSION = get_distribution("rope").version
>>>>>>> c402fb24
COPYRIGHT = """\
Copyright (C) 2021-2022 Lie Ryan
Copyright (C) 2019-2021 Matej Cepl
Copyright (C) 2015-2018 Nicholas Smith
Copyright (C) 2014-2015 Matej Cepl
Copyright (C) 2006-2012 Ali Gholami Rudi
Copyright (C) 2009-2012 Anton Gritsay

This program is free software: you can redistribute it and/or
modify it under the terms of the GNU Lesser General Public
License as published by the Free Software Foundation, either
version 3 of the License, or (at your option) any later version.

This program is distributed in the hope that it will be useful,
but WITHOUT ANY WARRANTY; without even the implied warranty of
MERCHANTABILITY or FITNESS FOR A PARTICULAR PURPOSE.  See the
GNU Lesser General Public License for more details.

You should have received a copy of the GNU Lesser General Public
License along with this program.  If not, see
<https://www.gnu.org/licenses/>."""<|MERGE_RESOLUTION|>--- conflicted
+++ resolved
@@ -14,10 +14,6 @@
 
 
 INFO = __doc__
-<<<<<<< HEAD
-=======
-VERSION = get_distribution("rope").version
->>>>>>> c402fb24
 COPYRIGHT = """\
 Copyright (C) 2021-2022 Lie Ryan
 Copyright (C) 2019-2021 Matej Cepl

--- conflicted
+++ resolved
@@ -1,9 +1,5 @@
+import json
 import os
-<<<<<<< HEAD
-import json
-import shutil
-=======
->>>>>>> 93fc5bc7
 import sys
 import warnings
 from typing import Optional

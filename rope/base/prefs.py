--- conflicted
+++ resolved
@@ -14,17 +14,10 @@
 
 @dataclass
 class AutoimportPrefs:
-<<<<<<< HEAD
     underlined: bool = field(
         default=False, description="Cache underlined (private) modules")
     memory: bool = field(default=None, description="Cache in memory instead of disk")
     parallel: bool = field(default=True, description="Use multiple processes to parse")
-=======
-    # underlined: bool = field(
-    #     default=False, description="Cache underlined (private) modules")
-    # memory: bool = field(default=None, description="Cache in memory instead of disk")
-    # parallel: bool = field(default=True, description="Use multiple processes to parse")
-
     aliases: List[Tuple[str, str]] = field(
         default_factory=lambda : [
             ("np", "numpy"),
@@ -40,7 +33,6 @@
             ``import numpy as np``.
         """),
     )
->>>>>>> e264c6f9
 
 
 @dataclass

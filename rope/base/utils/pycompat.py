import ast
import builtins


<<<<<<< HEAD

str = str
string_types = (str,)

ast_arg_type = ast.arg


def execfile(fn, global_vars=None, local_vars=None):
    with open(fn) as f:
        code = compile(f.read(), fn, "exec")
        exec(code, global_vars or {}, local_vars)


def get_ast_arg_arg(node):
    if isinstance(
        node, string_types
    ):  # TODO: G21: Understand the Algorithm (Where it's used?)
        return node
    return node.arg


=======
ast_arg_type = ast.arg


def execfile(fn, global_vars=None, local_vars=None):
    with open(fn) as f:
        code = compile(f.read(), fn, "exec")
        exec(code, global_vars or {}, local_vars)


def get_ast_arg_arg(node):
    if isinstance(node, str):  # TODO: G21: Understand the Algorithm (Where it's used?)
        return node
    return node.arg


>>>>>>> e4c12245
def get_ast_with_items(node):
    return node.items<|MERGE_RESOLUTION|>--- conflicted
+++ resolved
@@ -2,29 +2,6 @@
 import builtins
 
 
-<<<<<<< HEAD
-
-str = str
-string_types = (str,)
-
-ast_arg_type = ast.arg
-
-
-def execfile(fn, global_vars=None, local_vars=None):
-    with open(fn) as f:
-        code = compile(f.read(), fn, "exec")
-        exec(code, global_vars or {}, local_vars)
-
-
-def get_ast_arg_arg(node):
-    if isinstance(
-        node, string_types
-    ):  # TODO: G21: Understand the Algorithm (Where it's used?)
-        return node
-    return node.arg
-
-
-=======
 ast_arg_type = ast.arg
 
 
@@ -40,6 +17,5 @@
     return node.arg
 
 
->>>>>>> e4c12245
 def get_ast_with_items(node):
     return node.items
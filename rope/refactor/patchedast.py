--- conflicted
+++ resolved
@@ -871,7 +871,6 @@
         children = []
 
         for item in pycompat.get_ast_with_items(node):
-<<<<<<< HEAD
             children.extend([('with', ','), item.context_expr])
             if item.optional_vars:
                 children.extend(['as', item.optional_vars])
@@ -880,13 +879,6 @@
         else:
             children.append(':')
             children.extend(node.body)
-=======
-            children.extend(["with", item.context_expr])
-            if item.optional_vars:
-                children.extend(["as", item.optional_vars])
-        children.append(":")
-        children.extend(node.body)
->>>>>>> 9f140530
         self._handle(node, children)
 
     def _child_nodes(self, nodes, separator):

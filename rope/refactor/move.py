--- conflicted
+++ resolved
@@ -13,14 +13,9 @@
     libutils,
     pynames,
     pyobjects,
+    resources,
     taskhandle,
     worder,
-<<<<<<< HEAD
-    libutils,
-    resources,
-    project,
-=======
->>>>>>> 86d8d90b
 )
 from rope.base.change import ChangeSet, ChangeContents, MoveResource
 from rope.refactor import importutils, rename, occurrences, sourceutils, functionutils

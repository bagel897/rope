import re
from contextlib import contextmanager

from rope.base import ast, codeanalyze
from rope.base.change import ChangeSet, ChangeContents
from rope.base.exceptions import RefactoringError
from rope.base.utils import pycompat
from rope.base.utils.datastructures import OrderedSet
from rope.refactor import (sourceutils, similarfinder,
                           patchedast, suites, usefunction)


# Extract refactoring has lots of special cases.  I tried to split it
# to smaller parts to make it more manageable:
#
# _ExtractInfo: holds information about the refactoring; it is passed
# to the parts that need to have information about the refactoring
#
# _ExtractCollector: merely saves all of the information necessary for
# performing the refactoring.
#
# _DefinitionLocationFinder: finds where to insert the definition.
#
# _ExceptionalConditionChecker: checks for exceptional conditions in
# which the refactoring cannot be applied.
#
# _ExtractMethodParts: generates the pieces of code (like definition)
# needed for performing extract method.
#
# _ExtractVariableParts: like _ExtractMethodParts for variables.
#
# _ExtractPerformer: Uses above classes to collect refactoring
# changes.
#
# There are a few more helper functions and classes used by above
# classes.
class _ExtractRefactoring(object):

    kind_prefixes = {}

    def __init__(self, project, resource, start_offset, end_offset,
                 variable=False):
        self.project = project
        self.resource = resource
        self.start_offset = self._fix_start(resource.read(), start_offset)
        self.end_offset = self._fix_end(resource.read(), end_offset)

    def _fix_start(self, source, offset):
        while offset < len(source) and source[offset].isspace():
            offset += 1
        return offset

    def _fix_end(self, source, offset):
        while offset > 0 and source[offset - 1].isspace():
            offset -= 1
        return offset

    def get_changes(self, extracted_name, similar=False, global_=False, kind=None):
        """Get the changes this refactoring makes

        :parameters:
            - `extracted_name`: target name, when starts with @ - set kind to
            classmethod, $ - staticmethod
            - `similar`: if `True`, similar expressions/statements are also
              replaced.
            - `global_`: if `True`, the extracted method/variable will
              be global.
            - `kind`: kind of target refactoring to (staticmethod, classmethod)

        """
        extracted_name, kind = self._get_kind_from_name(extracted_name, kind)

        info = _ExtractInfo(
            self.project, self.resource, self.start_offset, self.end_offset,
            extracted_name, variable=self._get_kind(kind) == 'variable',
            similar=similar, make_global=global_)
        info.kind = self._get_kind(kind)
        new_contents = _ExtractPerformer(info).extract()
        changes = ChangeSet('Extract %s <%s>' % (info.kind,
                                                 extracted_name))
        changes.add_change(ChangeContents(self.resource, new_contents))
        return changes

    def _get_kind_from_name(self, extracted_name, kind):
        for sign, selected_kind in self.kind_prefixes.items():
            if extracted_name.startswith(sign):
                self._validate_kind_prefix(kind, selected_kind)
                return extracted_name[1:], selected_kind
        return extracted_name, kind

    @staticmethod
    def _validate_kind_prefix(kind, selected_kind):
        if kind and kind != selected_kind:
            raise RefactoringError("Kind and shorcut in name missmatch")

    @classmethod
    def _get_kind(cls, kind):
        raise NotImplementedError("You have to sublass {}".format(cls))


class ExtractMethod(_ExtractRefactoring):
    kind = 'method'
    allowed_kinds = ("function", "method", "staticmethod", "classmethod")
    kind_prefixes = {"@": "classmethod", "$": "staticmethod"}

    @classmethod
    def _get_kind(cls, kind):
        return kind if kind in cls.allowed_kinds else cls.kind


class ExtractVariable(_ExtractRefactoring):

    def __init__(self, *args, **kwds):
        kwds = dict(kwds)
        kwds['variable'] = True
        super(ExtractVariable, self).__init__(*args, **kwds)

    kind = 'variable'

    def _get_kind(cls, kind):
        return cls.kind

class _ExtractInfo(object):
    """Holds information about the extract to be performed"""

    def __init__(self, project, resource, start, end, new_name,
                 variable, similar, make_global):
        self.project = project
        self.resource = resource
        self.pymodule = project.get_pymodule(resource)
        self.global_scope = self.pymodule.get_scope()
        self.source = self.pymodule.source_code
        self.lines = self.pymodule.lines
        self.new_name = new_name
        self.variable = variable
        self.similar = similar
        self._init_parts(start, end)
        self.kind = None
        self._init_scope()
        self.make_global = make_global

    def _init_parts(self, start, end):
        self.region = (self._choose_closest_line_end(start),
                       self._choose_closest_line_end(end, end=True))

        start = self.logical_lines.logical_line_in(
            self.lines.get_line_number(self.region[0]))[0]
        end = self.logical_lines.logical_line_in(
            self.lines.get_line_number(self.region[1]))[1]
        self.region_lines = (start, end)

        self.lines_region = (self.lines.get_line_start(self.region_lines[0]),
                             self.lines.get_line_end(self.region_lines[1]))

    @property
    def logical_lines(self):
        return self.pymodule.logical_lines

    def _init_scope(self):
        start_line = self.region_lines[0]
        scope = self.global_scope.get_inner_scope_for_line(start_line)
        if scope.get_kind() != 'Module' and scope.get_start() == start_line:
            scope = scope.parent
        self.scope = scope
        self.scope_region = self._get_scope_region(self.scope)

    def _get_scope_region(self, scope):
        return (self.lines.get_line_start(scope.get_start()),
                self.lines.get_line_end(scope.get_end()) + 1)

    def _choose_closest_line_end(self, offset, end=False):
        lineno = self.lines.get_line_number(offset)
        line_start = self.lines.get_line_start(lineno)
        line_end = self.lines.get_line_end(lineno)
        if self.source[line_start:offset].strip() == '':
            if end:
                return line_start - 1
            else:
                return line_start
        elif self.source[offset:line_end].strip() == '':
            return min(line_end, len(self.source))
        return offset

    @property
    def one_line(self):
        return self.region != self.lines_region and \
            (self.logical_lines.logical_line_in(self.region_lines[0]) ==
             self.logical_lines.logical_line_in(self.region_lines[1]))

    @property
    def global_(self):
        return self.scope.parent is None

    @property
    def method(self):
        return self.scope.parent is not None and \
            self.scope.parent.get_kind() == 'Class'

    @property
    def indents(self):
        return sourceutils.get_indents(self.pymodule.lines,
                                       self.region_lines[0])

    @property
    def scope_indents(self):
        if self.global_:
            return 0
        return sourceutils.get_indents(self.pymodule.lines,
                                       self.scope.get_start())

    @property
    def extracted(self):
        return self.source[self.region[0]:self.region[1]]

    _cached_parsed_extraced = None

    @property
    def _parsed_extracted(self):
        if self._cached_parsed_extraced is None:
            self._cached_parsed_extraced = _parse_text(self.extracted)
        return self._cached_parsed_extraced

    _returned = None

    @property
    def returned(self):
        """Does the extracted piece contain return statement"""
        if self._returned is None:
            self._returned = usefunction._returns_last(self._parsed_extracted)
        return self._returned

    _returning_named_expr = None

    @property
    def returning_named_expr(self):
        """Does the extracted piece contains named expression/:= operator)"""
        if self._returning_named_expr is None:
            self._returning_named_expr = usefunction._namedexpr_last(self._parsed_extracted)
        return self._returning_named_expr


class _ExtractCollector(object):
    """Collects information needed for performing the extract"""

    def __init__(self, info):
        self.definition = None
        self.body_pattern = None
        self.checks = {}
        self.replacement_pattern = None
        self.matches = None
        self.replacements = None
        self.definition_location = None


class _ExtractPerformer(object):

    def __init__(self, info):
        self.info = info
        _ExceptionalConditionChecker()(self.info)

    def extract(self):
        extract_info = self._collect_info()
        content = codeanalyze.ChangeCollector(self.info.source)
        definition = extract_info.definition
        lineno, indents = extract_info.definition_location
        offset = self.info.lines.get_line_start(lineno)
        indented = sourceutils.fix_indentation(definition, indents)
        content.add_change(offset, offset, indented)
        self._replace_occurrences(content, extract_info)
        return content.get_changed()

    def _replace_occurrences(self, content, extract_info):
        for match in extract_info.matches:
            replacement = similarfinder.CodeTemplate(
                extract_info.replacement_pattern)
            mapping = {}
            for name in replacement.get_names():
                node = match.get_ast(name)
                if node:
                    start, end = patchedast.node_region(match.get_ast(name))
                    mapping[name] = self.info.source[start:end]
                else:
                    mapping[name] = name
            region = match.get_region()
            content.add_change(region[0], region[1],
                               replacement.substitute(mapping))

    def _collect_info(self):
        extract_collector = _ExtractCollector(self.info)
        self._find_definition(extract_collector)
        self._find_matches(extract_collector)
        self._find_definition_location(extract_collector)
        return extract_collector

    def _find_matches(self, collector):
        regions = self._where_to_search()
        finder = similarfinder.SimilarFinder(self.info.pymodule)
        matches = []
        for start, end in regions:
            region_matches = finder.get_matches(collector.body_pattern,
                                               collector.checks, start, end)
            # Don't extract overlapping regions
            last_match_end = -1
            for region_match in region_matches:
                start, end = region_match.get_region()
                if last_match_end < start:
                    matches.append(region_match)
                    last_match_end = end
        collector.matches = matches

    def _where_to_search(self):
        if self.info.similar:
            if self.info.make_global or self.info.global_:
                return [(0, len(self.info.pymodule.source_code))]
            if self.info.method and not self.info.variable:
                class_scope = self.info.scope.parent
                regions = []
                method_kind = _get_function_kind(self.info.scope)
                for scope in class_scope.get_scopes():
                    if method_kind == 'method' and \
                       _get_function_kind(scope) != 'method':
                        continue
                    start = self.info.lines.get_line_start(scope.get_start())
                    end = self.info.lines.get_line_end(scope.get_end())
                    regions.append((start, end))
                return regions
            else:
                if self.info.variable:
                    return [self.info.scope_region]
                else:
                    return [self.info._get_scope_region(
                        self.info.scope.parent)]
        else:
            return [self.info.region]

    def _find_definition_location(self, collector):
        matched_lines = []
        for match in collector.matches:
            start = self.info.lines.get_line_number(match.get_region()[0])
            start_line = self.info.logical_lines.logical_line_in(start)[0]
            matched_lines.append(start_line)
        location_finder = _DefinitionLocationFinder(self.info, matched_lines)
        collector.definition_location = (location_finder.find_lineno(),
                                         location_finder.find_indents())

    def _find_definition(self, collector):
        if self.info.variable:
            parts = _ExtractVariableParts(self.info)
        else:
            parts = _ExtractMethodParts(self.info)
        collector.definition = parts.get_definition()
        collector.body_pattern = parts.get_body_pattern()
        collector.replacement_pattern = parts.get_replacement_pattern()
        collector.checks = parts.get_checks()


class _DefinitionLocationFinder(object):

    def __init__(self, info, matched_lines):
        self.info = info
        self.matched_lines = matched_lines
        # This only happens when subexpressions cannot be matched
        if not matched_lines:
            self.matched_lines.append(self.info.region_lines[0])

    def find_lineno(self):
        if self.info.variable and not self.info.make_global:
            return self._get_before_line()
        if self.info.make_global or self.info.global_:
            toplevel = self._find_toplevel(self.info.scope)
            ast = self.info.pymodule.get_ast()
            newlines = sorted(self.matched_lines + [toplevel.get_end() + 1])
            return suites.find_visible(ast, newlines)
        return self._get_after_scope()

    def _find_toplevel(self, scope):
        toplevel = scope
        if toplevel.parent is not None:
            while toplevel.parent.parent is not None:
                toplevel = toplevel.parent
        return toplevel

    def find_indents(self):
        if self.info.variable and not self.info.make_global:
            return sourceutils.get_indents(self.info.lines,
                                           self._get_before_line())
        else:
            if self.info.global_ or self.info.make_global:
                return 0
        return self.info.scope_indents

    def _get_before_line(self):
        ast = self.info.scope.pyobject.get_ast()
        return suites.find_visible(ast, self.matched_lines)

    def _get_after_scope(self):
        return self.info.scope.get_end() + 1


class _ExceptionalConditionChecker(object):

    def __call__(self, info):
        self.base_conditions(info)
        if info.one_line:
            self.one_line_conditions(info)
        else:
            self.multi_line_conditions(info)

    def base_conditions(self, info):
        if info.region[1] > info.scope_region[1]:
            raise RefactoringError('Bad region selected for extract method')
        end_line = info.region_lines[1]
        end_scope = info.global_scope.get_inner_scope_for_line(end_line)
        if end_scope != info.scope and end_scope.get_end() != end_line:
            raise RefactoringError('Bad region selected for extract method')
        try:
            extracted = info.source[info.region[0]:info.region[1]]
            if info.one_line:
                extracted = '(%s)' % extracted
            if _UnmatchedBreakOrContinueFinder.has_errors(extracted):
                raise RefactoringError('A break/continue without having a '
                                       'matching for/while loop.')
        except SyntaxError:
            raise RefactoringError('Extracted piece should '
                                   'contain complete statements.')

    def one_line_conditions(self, info):
        if self._is_region_on_a_word(info):
            raise RefactoringError('Should extract complete statements.')
        if info.variable and not info.one_line:
            raise RefactoringError('Extract variable should not '
                                   'span multiple lines.')
        if usefunction._named_expr_count(info._parsed_extracted) - usefunction._namedexpr_last(info._parsed_extracted):
            raise RefactoringError('Extracted piece cannot '
                                   'contain named expression (:=) statements.')

    def multi_line_conditions(self, info):
        node = _parse_text(info.source[info.region[0]:info.region[1]])
        count = usefunction._return_count(node)
        if count > 1:
            raise RefactoringError('Extracted piece can have only one '
                                   'return statement.')
        if usefunction._yield_count(node):
            raise RefactoringError('Extracted piece cannot '
                                   'have yield statements.')
        if count == 1 and not usefunction._returns_last(node):
            raise RefactoringError('Return should be the last statement.')
        if info.region != info.lines_region:
            raise RefactoringError('Extracted piece should '
                                   'contain complete statements.')

    def _is_region_on_a_word(self, info):
        if info.region[0] > 0 and \
                self._is_on_a_word(info, info.region[0] - 1) or \
                self._is_on_a_word(info, info.region[1] - 1):
            return True

    def _is_on_a_word(self, info, offset):
        prev = info.source[offset]
        if not (prev.isalnum() or prev == '_') or \
           offset + 1 == len(info.source):
            return False
        next = info.source[offset + 1]
        return next.isalnum() or next == '_'


class _ExtractMethodParts(object):

    def __init__(self, info):
        self.info = info
        self.info_collector = self._create_info_collector()
        self.info.kind = self._get_kind_by_scope()
        self._check_constraints()

    def _get_kind_by_scope(self):
        if self._extacting_from_staticmethod():
            return "staticmethod"
        elif self._extracting_from_classmethod():
            return "classmethod"
        return self.info.kind

    def _check_constraints(self):
        if self._extracting_staticmethod() or self._extracting_classmethod():
            if not self.info.method:
                raise RefactoringError("Cannot extract to staticmethod/classmethod outside class")

    def _extacting_from_staticmethod(self):
        return self.info.method and _get_function_kind(self.info.scope) == "staticmethod"

    def _extracting_from_classmethod(self):
        return self.info.method and _get_function_kind(self.info.scope) == "classmethod"

    def get_definition(self):
        if self.info.global_:
            return '\n%s\n' % self._get_function_definition()
        else:
            return '\n%s' % self._get_function_definition()

    def get_replacement_pattern(self):
        variables = []
        variables.extend(self._find_function_arguments())
        variables.extend(self._find_function_returns())
        return similarfinder.make_pattern(self._get_call(), variables)

    def get_body_pattern(self):
        variables = []
        variables.extend(self._find_function_arguments())
        variables.extend(self._find_function_returns())
        variables.extend(self._find_temps())
        return similarfinder.make_pattern(self._get_body(), variables)

    def _get_body(self):
        result = sourceutils.fix_indentation(self.info.extracted, 0)
        if self.info.one_line:
            result = '(%s)' % result
        return result

    def _find_temps(self):
        return usefunction.find_temps(self.info.project,
                                      self._get_body())

    def get_checks(self):
        if self.info.method and not self.info.make_global:
            if _get_function_kind(self.info.scope) == 'method':
                class_name = similarfinder._pydefined_to_str(
                    self.info.scope.parent.pyobject)
                return {self._get_self_name(): 'type=' + class_name}
        return {}

    def _create_info_collector(self):
        zero = self.info.scope.get_start() - 1
        start_line = self.info.region_lines[0] - zero
        end_line = self.info.region_lines[1] - zero
        info_collector = _FunctionInformationCollector(start_line, end_line,
                                                       self.info.global_)
        body = self.info.source[self.info.scope_region[0]:
                                self.info.scope_region[1]]
        node = _parse_text(body)
        ast.walk(node, info_collector)
        return info_collector

    def _get_function_definition(self):
        args = self._find_function_arguments()
        returns = self._find_function_returns()

        result = []
        self._append_decorators(result)
        result.append('def %s:\n' % self._get_function_signature(args))
        unindented_body = self._get_unindented_function_body(returns)
        indents = sourceutils.get_indent(self.info.project)
        function_body = sourceutils.indent_lines(unindented_body, indents)
        result.append(function_body)
        definition = ''.join(result)

        return definition + '\n'

    def _append_decorators(self, result):
        if self._extracting_staticmethod():
            result.append('@staticmethod\n')
        elif self._extracting_classmethod():
            result.append('@classmethod\n')

    def _extracting_classmethod(self):
        return self.info.kind == "classmethod"

    def _extracting_staticmethod(self):
        return self.info.kind == "staticmethod"

    def _get_function_signature(self, args):
        args = list(args)
        prefix = ''
        if self._extracting_method() or self._extracting_classmethod():
            self_name = self._get_self_name()
            if self_name is None:
                raise RefactoringError('Extracting a method from a function '
                                       'with no self argument.')
            if self_name in args:
                args.remove(self_name)
            args.insert(0, self_name)
        return prefix + self.info.new_name + \
            '(%s)' % self._get_comma_form(args)

    def _extracting_method(self):
        return  not self._extracting_staticmethod() and \
                (self.info.method and \
                    not self.info.make_global and \
                    _get_function_kind(self.info.scope) == 'method')

    def _get_self_name(self):
        if self._extracting_classmethod():
            return "cls"
        return self._get_scope_self_name()

    def _get_scope_self_name(self):
        if self.info.scope.pyobject.get_kind() == "staticmethod":
            return
        param_names = self.info.scope.pyobject.get_param_names()
        if param_names:
            return param_names[0]

    def _get_function_call(self, args):
        return '{prefix}{name}({args})'.format(
            prefix=self._get_function_call_prefix(args),
            name=self.info.new_name,
            args=self._get_comma_form(args))

    def _get_function_call_prefix(self, args):
        prefix = ''
        if self.info.method and not self.info.make_global:
            if self._extracting_staticmethod() or self._extracting_classmethod():
                prefix = self.info.scope.parent.pyobject.get_name() + '.'
            else:
                self_name = self._get_self_name()
                if self_name in args:
                    args.remove(self_name)
                prefix = self_name + '.'
        return prefix

    def _get_comma_form(self, names):
        return ', '.join(names)

    def _get_call(self):
        args = self._find_function_arguments()
        returns = self._find_function_returns()
        call_prefix = ''
        if returns and (not self.info.one_line or self.info.returning_named_expr):
            assignment_operator = ' := ' if self.info.one_line else ' = '
            call_prefix = self._get_comma_form(returns) + assignment_operator
        if self.info.returned:
            call_prefix = 'return '
        return call_prefix + self._get_function_call(args)

    def _find_function_arguments(self):
        # if not make_global, do not pass any global names; they are
        # all visible.
        if self.info.global_ and not self.info.make_global:
            return list(self.info_collector.read & self.info_collector.postread & self.info_collector.written)
        if not self.info.one_line:
            result = (self.info_collector.prewritten &
                      self.info_collector.read)
            result |= (self.info_collector.prewritten &
                       self.info_collector.postread &
                       (self.info_collector.maybe_written -
                        self.info_collector.written))
            return list(result)
        start = self.info.region[0]
        if start == self.info.lines_region[0]:
            start = start + re.search('\\S', self.info.extracted).start()
        function_definition = self.info.source[start:self.info.region[1]]
        read = _VariableReadsAndWritesFinder.find_reads_for_one_liners(
            function_definition)
        return list(self.info_collector.prewritten.intersection(read))

    def _find_function_returns(self):
        if self.info.one_line:
            written = self.info_collector.written | \
                self.info_collector.maybe_written
            return list(written & self.info_collector.postread)

        if self.info.returned:
            return []
        written = self.info_collector.written | \
            self.info_collector.maybe_written
        return list(written & self.info_collector.postread)

    def _get_unindented_function_body(self, returns):
        if self.info.one_line:
            return self._get_one_line_function_body()
        return self._get_multiline_function_body(returns)

    def _get_multiline_function_body(self, returns):
        unindented_body = sourceutils.fix_indentation(self.info.extracted, 0)
        unindented_body = self._insert_globals(unindented_body)
        if returns:
            unindented_body += '\nreturn %s' % self._get_comma_form(returns)
        return unindented_body

    def _get_one_line_function_body(self):
        if self.info.returning_named_expr:
            body = 'return ' + '(' + _join_lines(self.info.extracted) + ')'
        else:
            body = 'return ' + _join_lines(self.info.extracted)
        return self._insert_globals(body)

    def _insert_globals(self, unindented_body):
        globals_in_body = self._get_globals_in_body(unindented_body)
        globals_ = self.info_collector.globals_ & self._get_internal_variables()
        globals_ = globals_ - globals_in_body

        if globals_:
            unindented_body = "global {}\n{}".format(", ".join(globals_), unindented_body)
        return unindented_body

    @staticmethod
    def _get_globals_in_body(unindented_body):
        node = _parse_text(unindented_body)
        visitor = _GlobalFinder()
        ast.walk(node, visitor)
        return visitor.globals_

    def _get_internal_variables(self):
        return self.info_collector.read | self.info_collector.written | self.info_collector.maybe_written


class _ExtractVariableParts(object):

    def __init__(self, info):
        self.info = info

    def get_definition(self):
        result = self.info.new_name + ' = ' + \
            _join_lines(self.info.extracted) + '\n'
        return result

    def get_body_pattern(self):
        return '(%s)' % self.info.extracted.strip()

    def get_replacement_pattern(self):
        return self.info.new_name

    def get_checks(self):
        return {}


class _FunctionInformationCollector(object):

    def __init__(self, start, end, is_global):
        self.start = start
        self.end = end
        self.is_global = is_global
        self.prewritten = OrderedSet()
        self.maybe_written = OrderedSet()
        self.written = OrderedSet()
        self.read = OrderedSet()
        self.postread = OrderedSet()
        self.postwritten = OrderedSet()
        self.host_function = True
        self.conditional = False
<<<<<<< HEAD
        self.surrounded_by_loop = 0
        self.globals_ = OrderedSet()
        self.surrounded_by_loop = 0
=======
>>>>>>> 558d69b8
        self.loop_depth = 0

    def _read_variable(self, name, lineno):
        if self.start <= lineno <= self.end:
            if name not in self.written:
                if not self.conditional or name not in self.maybe_written:
                    self.read.add(name)
        if self.end < lineno:
            if name not in self.postwritten:
                self.postread.add(name)

    def _written_variable(self, name, lineno):
        if self.start <= lineno <= self.end:
            if self.conditional:
                self.maybe_written.add(name)
            else:
                self.written.add(name)
            if self.loop_depth > 0 and name in self.read:
                self.postread.add(name)
        if self.start > lineno:
            self.prewritten.add(name)
        if self.end < lineno:
            self.postwritten.add(name)

    def _FunctionDef(self, node):
        if not self.is_global and self.host_function:
            self.host_function = False
            for name in _get_argnames(node.args):
                self._written_variable(name, node.lineno)
            for child in node.body:
                ast.walk(child, self)
        else:
            self._written_variable(node.name, node.lineno)
            visitor = _VariableReadsAndWritesFinder()
            for child in node.body:
                ast.walk(child, visitor)
            for name in visitor.read - visitor.written:
                self._read_variable(name, node.lineno)

    def _Global(self, node):
        self.globals_.add(*node.names)

    def _Name(self, node):
        if isinstance(node.ctx, (ast.Store, ast.AugStore)):
            self._written_variable(node.id, node.lineno)
        if not isinstance(node.ctx, ast.Store):
            self._read_variable(node.id, node.lineno)

    def _Assign(self, node):
        ast.walk(node.value, self)
        for child in node.targets:
            ast.walk(child, self)

    def _AugAssign(self, node):
        ast.walk(node.value, self)
        self._read_variable(node.target.id, node.target.lineno)
        self._written_variable(node.target.id, node.target.lineno)

    def _ClassDef(self, node):
        self._written_variable(node.name, node.lineno)

    def _If(self, node):
        self._handle_conditional_node(node)

    def _While(self, node):
        with self._handle_loop_context(node):
            self._handle_conditional_node(node)

    def _For(self, node):
        with self._handle_loop_context(node), self._handle_conditional_context(node):
            # iter has to be checked before the target variables
            ast.walk(node.iter, self)
            ast.walk(node.target, self)

            for child in node.body:
                ast.walk(child, self)
            for child in node.orelse:
                ast.walk(child, self)

    def _handle_conditional_node(self, node):
        with self._handle_conditional_context(node):
            for child in ast.get_child_nodes(node):
                ast.walk(child, self)

    @contextmanager
    def _handle_conditional_context(self, node):
        if self.start <= node.lineno <= self.end:
            self.conditional = True
        try:
            yield
        finally:
            self.conditional = False

    @contextmanager
    def _handle_loop_context(self, node):
        if node.lineno < self.start:
            self.loop_depth += 1
        try:
            yield
        finally:
            self.loop_depth -= 1


def _get_argnames(arguments):
    result = [pycompat.get_ast_arg_arg(node) for node in arguments.args
              if isinstance(node, pycompat.ast_arg_type)]
    if arguments.vararg:
        result.append(pycompat.get_ast_arg_arg(arguments.vararg))
    if arguments.kwarg:
        result.append(pycompat.get_ast_arg_arg(arguments.kwarg))
    return result


class _VariableReadsAndWritesFinder(object):

    def __init__(self):
        self.written = set()
        self.read = set()

    def _Name(self, node):
        if isinstance(node.ctx, (ast.Store, ast.AugStore)):
            self.written.add(node.id)
        if not isinstance(node, ast.Store):
            self.read.add(node.id)

    def _FunctionDef(self, node):
        self.written.add(node.name)
        visitor = _VariableReadsAndWritesFinder()
        for child in ast.get_child_nodes(node):
            ast.walk(child, visitor)
        self.read.update(visitor.read - visitor.written)

    def _Class(self, node):
        self.written.add(node.name)

    @staticmethod
    def find_reads_and_writes(code):
        if code.strip() == '':
            return set(), set()
        node = _parse_text(code)
        visitor = _VariableReadsAndWritesFinder()
        ast.walk(node, visitor)
        return visitor.read, visitor.written

    @staticmethod
    def find_reads_for_one_liners(code):
        if code.strip() == '':
            return set(), set()
        node = _parse_text(code)
        visitor = _VariableReadsAndWritesFinder()
        ast.walk(node, visitor)
        return visitor.read


class _UnmatchedBreakOrContinueFinder(object):

    def __init__(self):
        self.error = False
        self.loop_count = 0

    def _For(self, node):
        self.loop_encountered(node)

    def _While(self, node):
        self.loop_encountered(node)

    def loop_encountered(self, node):
        self.loop_count += 1
        for child in node.body:
            ast.walk(child, self)
        self.loop_count -= 1
        if node.orelse:
            if isinstance(node.orelse,(list,tuple)):
                for node_ in node.orelse:
                    ast.walk(node_, self)
            else:
                ast.walk(node.orelse, self)

    def _Break(self, node):
        self.check_loop()

    def _Continue(self, node):
        self.check_loop()

    def check_loop(self):
        if self.loop_count < 1:
            self.error = True

    def _FunctionDef(self, node):
        pass

    def _ClassDef(self, node):
        pass

    @staticmethod
    def has_errors(code):
        if code.strip() == '':
            return False
        node = _parse_text(code)
        visitor = _UnmatchedBreakOrContinueFinder()
        ast.walk(node, visitor)
        return visitor.error


class _GlobalFinder(object):
    def __init__(self):
        self.globals_ = OrderedSet()

    def _Global(self, node):
        for name in node.names:
            self.globals_.add(name)


def _get_function_kind(scope):
    return scope.pyobject.get_kind()


def _parse_text(body):
    body = sourceutils.fix_indentation(body, 0)
    try:
        node = ast.parse(body)
    except SyntaxError:
        # needed to parse expression containing := operator
        node = ast.parse('(' + body + ')')
    return node


def _join_lines(code):
    lines = []
    for line in code.splitlines():
        if line.endswith('\\'):
            lines.append(line[:-1].strip())
        else:
            lines.append(line.strip())
    return ' '.join(lines)<|MERGE_RESOLUTION|>--- conflicted
+++ resolved
@@ -736,12 +736,10 @@
         self.postwritten = OrderedSet()
         self.host_function = True
         self.conditional = False
-<<<<<<< HEAD
         self.surrounded_by_loop = 0
         self.globals_ = OrderedSet()
         self.surrounded_by_loop = 0
-=======
->>>>>>> 558d69b8
+        self.loop_depth = 0
         self.loop_depth = 0
 
     def _read_variable(self, name, lineno):
@@ -951,8 +949,7 @@
         self.globals_ = OrderedSet()
 
     def _Global(self, node):
-        for name in node.names:
-            self.globals_.add(name)
+        self.globals_.add(*node.names)
 
 
 def _get_function_kind(scope):

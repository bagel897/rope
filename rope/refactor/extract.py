import re
from contextlib import contextmanager

from rope.base import ast, codeanalyze
from rope.base.change import ChangeSet, ChangeContents
from rope.base.exceptions import RefactoringError
from rope.base.utils import pycompat
from rope.base.utils.datastructures import OrderedSet
from rope.refactor import (sourceutils, similarfinder,
                           patchedast, suites, usefunction)


# Extract refactoring has lots of special cases.  I tried to split it
# to smaller parts to make it more manageable:
#
# _ExtractInfo: holds information about the refactoring; it is passed
# to the parts that need to have information about the refactoring
#
# _ExtractCollector: merely saves all of the information necessary for
# performing the refactoring.
#
# _DefinitionLocationFinder: finds where to insert the definition.
#
# _ExceptionalConditionChecker: checks for exceptional conditions in
# which the refactoring cannot be applied.
#
# _ExtractMethodParts: generates the pieces of code (like definition)
# needed for performing extract method.
#
# _ExtractVariableParts: like _ExtractMethodParts for variables.
#
# _ExtractPerformer: Uses above classes to collect refactoring
# changes.
#
# There are a few more helper functions and classes used by above
# classes.
class _ExtractRefactoring(object):

    kind_prefixes = {}

    def __init__(self, project, resource, start_offset, end_offset,
                 variable=False):
        self.project = project
        self.resource = resource
        self.start_offset = self._fix_start(resource.read(), start_offset)
        self.end_offset = self._fix_end(resource.read(), end_offset)

    def _fix_start(self, source, offset):
        while offset < len(source) and source[offset].isspace():
            offset += 1
        return offset

    def _fix_end(self, source, offset):
        while offset > 0 and source[offset - 1].isspace():
            offset -= 1
        return offset

    def get_changes(self, extracted_name, similar=False, global_=False, kind=None):
        """Get the changes this refactoring makes

        :parameters:
            - `extracted_name`: target name, when starts with @ - set kind to
            classmethod, $ - staticmethod
            - `similar`: if `True`, similar expressions/statements are also
              replaced.
            - `global_`: if `True`, the extracted method/variable will
              be global.
            - `kind`: kind of target refactoring to (staticmethod, classmethod)

        """
        extracted_name, kind = self._get_kind_from_name(extracted_name, kind)

        info = _ExtractInfo(
            self.project, self.resource, self.start_offset, self.end_offset,
            extracted_name, variable=self._get_kind(kind) == 'variable',
            similar=similar, make_global=global_)
        info.kind = self._get_kind(kind)
        new_contents = _ExtractPerformer(info).extract()
        changes = ChangeSet('Extract %s <%s>' % (info.kind,
                                                 extracted_name))
        changes.add_change(ChangeContents(self.resource, new_contents))
        return changes

    def _get_kind_from_name(self, extracted_name, kind):
        for sign, selected_kind in self.kind_prefixes.items():
            if extracted_name.startswith(sign):
                self._validate_kind_prefix(kind, selected_kind)
                return extracted_name[1:], selected_kind
        return extracted_name, kind

    @staticmethod
    def _validate_kind_prefix(kind, selected_kind):
        if kind and kind != selected_kind:
            raise RefactoringError("Kind and shorcut in name missmatch")

    @classmethod
    def _get_kind(cls, kind):
        raise NotImplementedError("You have to sublass {}".format(cls))


class ExtractMethod(_ExtractRefactoring):
    kind = 'method'
    allowed_kinds = ("function", "method", "staticmethod", "classmethod")
    kind_prefixes = {"@": "classmethod", "$": "staticmethod"}

    @classmethod
    def _get_kind(cls, kind):
        return kind if kind in cls.allowed_kinds else cls.kind


class ExtractVariable(_ExtractRefactoring):

    def __init__(self, *args, **kwds):
        kwds = dict(kwds)
        kwds['variable'] = True
        super(ExtractVariable, self).__init__(*args, **kwds)

    kind = 'variable'

    def _get_kind(cls, kind):
        return cls.kind

class _ExtractInfo(object):
    """Holds information about the extract to be performed"""

    def __init__(self, project, resource, start, end, new_name,
                 variable, similar, make_global):
        self.project = project
        self.resource = resource
        self.pymodule = project.get_pymodule(resource)
        self.global_scope = self.pymodule.get_scope()
        self.source = self.pymodule.source_code
        self.lines = self.pymodule.lines
        self.new_name = new_name
        self.variable = variable
        self.similar = similar
        self._init_parts(start, end)
        self.kind = None
        self._init_scope()
        self.make_global = make_global

    def _init_parts(self, start, end):
        self.region = (self._choose_closest_line_end(start),
                       self._choose_closest_line_end(end, end=True))

        start = self.logical_lines.logical_line_in(
            self.lines.get_line_number(self.region[0]))[0]
        end = self.logical_lines.logical_line_in(
            self.lines.get_line_number(self.region[1]))[1]
        self.region_lines = (start, end)

        self.lines_region = (self.lines.get_line_start(self.region_lines[0]),
                             self.lines.get_line_end(self.region_lines[1]))

    @property
    def logical_lines(self):
        return self.pymodule.logical_lines

    def _init_scope(self):
        start_line = self.region_lines[0]
        scope = self.global_scope.get_inner_scope_for_line(start_line)
        if scope.get_kind() != 'Module' and scope.get_start() == start_line:
            scope = scope.parent
        self.scope = scope
        self.scope_region = self._get_scope_region(self.scope)

    def _get_scope_region(self, scope):
        return (self.lines.get_line_start(scope.get_start()),
                self.lines.get_line_end(scope.get_end()) + 1)

    def _choose_closest_line_end(self, offset, end=False):
        lineno = self.lines.get_line_number(offset)
        line_start = self.lines.get_line_start(lineno)
        line_end = self.lines.get_line_end(lineno)
        if self.source[line_start:offset].strip() == '':
            if end:
                return line_start - 1
            else:
                return line_start
        elif self.source[offset:line_end].strip() == '':
            return min(line_end, len(self.source))
        return offset

    @property
    def one_line(self):
        return self.region != self.lines_region and \
            (self.logical_lines.logical_line_in(self.region_lines[0]) ==
             self.logical_lines.logical_line_in(self.region_lines[1]))

    @property
    def global_(self):
        return self.scope.parent is None

    @property
    def method(self):
        return self.scope.parent is not None and \
            self.scope.parent.get_kind() == 'Class'

    @property
    def indents(self):
        return sourceutils.get_indents(self.pymodule.lines,
                                       self.region_lines[0])

    @property
    def scope_indents(self):
        if self.global_:
            return 0
        return sourceutils.get_indents(self.pymodule.lines,
                                       self.scope.get_start())

    @property
    def extracted(self):
        return self.source[self.region[0]:self.region[1]]

    _cached_parsed_extraced = None

    @property
    def _parsed_extracted(self):
        if self._cached_parsed_extraced is None:
            self._cached_parsed_extraced = _parse_text(self.extracted)
        return self._cached_parsed_extraced

    _returned = None

    @property
    def returned(self):
        """Does the extracted piece contain return statement"""
        if self._returned is None:
            self._returned = usefunction._returns_last(self._parsed_extracted)
        return self._returned

    _returning_named_expr = None

    @property
    def returning_named_expr(self):
        """Does the extracted piece contains named expression/:= operator)"""
        if self._returning_named_expr is None:
            self._returning_named_expr = usefunction._namedexpr_last(self._parsed_extracted)
        return self._returning_named_expr


class _ExtractCollector(object):
    """Collects information needed for performing the extract"""

    def __init__(self, info):
        self.definition = None
        self.body_pattern = None
        self.checks = {}
        self.replacement_pattern = None
        self.matches = None
        self.replacements = None
        self.definition_location = None


class _ExtractPerformer(object):

    def __init__(self, info):
        self.info = info
        _ExceptionalConditionChecker()(self.info)

    def extract(self):
        extract_info = self._collect_info()
        content = codeanalyze.ChangeCollector(self.info.source)
        definition = extract_info.definition
        lineno, indents = extract_info.definition_location
        offset = self.info.lines.get_line_start(lineno)
        indented = sourceutils.fix_indentation(definition, indents)
        content.add_change(offset, offset, indented)
        self._replace_occurrences(content, extract_info)
        return content.get_changed()

    def _replace_occurrences(self, content, extract_info):
        for match in extract_info.matches:
            replacement = similarfinder.CodeTemplate(
                extract_info.replacement_pattern)
            mapping = {}
            for name in replacement.get_names():
                node = match.get_ast(name)
                if node:
                    start, end = patchedast.node_region(match.get_ast(name))
                    mapping[name] = self.info.source[start:end]
                else:
                    mapping[name] = name
            region = match.get_region()
            content.add_change(region[0], region[1],
                               replacement.substitute(mapping))

    def _collect_info(self):
        extract_collector = _ExtractCollector(self.info)
        self._find_definition(extract_collector)
        self._find_matches(extract_collector)
        self._find_definition_location(extract_collector)
        return extract_collector

    def _find_matches(self, collector):
        regions = self._where_to_search()
        finder = similarfinder.SimilarFinder(self.info.pymodule)
        matches = []
        for start, end in regions:
            region_matches = finder.get_matches(collector.body_pattern,
                                               collector.checks, start, end)
            # Don't extract overlapping regions
            last_match_end = -1
            for region_match in region_matches:
                start, end = region_match.get_region()
                if last_match_end < start:
                    matches.append(region_match)
                    last_match_end = end
        collector.matches = matches

    def _where_to_search(self):
        if self.info.similar:
            if self.info.make_global or self.info.global_:
                return [(0, len(self.info.pymodule.source_code))]
            if self.info.method and not self.info.variable:
                class_scope = self.info.scope.parent
                regions = []
                method_kind = _get_function_kind(self.info.scope)
                for scope in class_scope.get_scopes():
                    if method_kind == 'method' and \
                       _get_function_kind(scope) != 'method':
                        continue
                    start = self.info.lines.get_line_start(scope.get_start())
                    end = self.info.lines.get_line_end(scope.get_end())
                    regions.append((start, end))
                return regions
            else:
                if self.info.variable:
                    return [self.info.scope_region]
                else:
                    return [self.info._get_scope_region(
                        self.info.scope.parent)]
        else:
            return [self.info.region]

    def _find_definition_location(self, collector):
        matched_lines = []
        for match in collector.matches:
            start = self.info.lines.get_line_number(match.get_region()[0])
            start_line = self.info.logical_lines.logical_line_in(start)[0]
            matched_lines.append(start_line)
        location_finder = _DefinitionLocationFinder(self.info, matched_lines)
        collector.definition_location = (location_finder.find_lineno(),
                                         location_finder.find_indents())

    def _find_definition(self, collector):
        if self.info.variable:
            parts = _ExtractVariableParts(self.info)
        else:
            parts = _ExtractMethodParts(self.info)
        collector.definition = parts.get_definition()
        collector.body_pattern = parts.get_body_pattern()
        collector.replacement_pattern = parts.get_replacement_pattern()
        collector.checks = parts.get_checks()


class _DefinitionLocationFinder(object):

    def __init__(self, info, matched_lines):
        self.info = info
        self.matched_lines = matched_lines
        # This only happens when subexpressions cannot be matched
        if not matched_lines:
            self.matched_lines.append(self.info.region_lines[0])

    def find_lineno(self):
        if self.info.variable and not self.info.make_global:
            return self._get_before_line()
        if self.info.make_global or self.info.global_:
            toplevel = self._find_toplevel(self.info.scope)
            ast = self.info.pymodule.get_ast()
            newlines = sorted(self.matched_lines + [toplevel.get_end() + 1])
            return suites.find_visible(ast, newlines)
        return self._get_after_scope()

    def _find_toplevel(self, scope):
        toplevel = scope
        if toplevel.parent is not None:
            while toplevel.parent.parent is not None:
                toplevel = toplevel.parent
        return toplevel

    def find_indents(self):
        if self.info.variable and not self.info.make_global:
            return sourceutils.get_indents(self.info.lines,
                                           self._get_before_line())
        else:
            if self.info.global_ or self.info.make_global:
                return 0
        return self.info.scope_indents

    def _get_before_line(self):
        ast = self.info.scope.pyobject.get_ast()
        return suites.find_visible(ast, self.matched_lines)

    def _get_after_scope(self):
        return self.info.scope.get_end() + 1


class _ExceptionalConditionChecker(object):

    def __call__(self, info):
        self.base_conditions(info)
        if info.one_line:
            self.one_line_conditions(info)
        else:
            self.multi_line_conditions(info)

    def base_conditions(self, info):
        if info.region[1] > info.scope_region[1]:
            raise RefactoringError('Bad region selected for extract method')
        end_line = info.region_lines[1]
        end_scope = info.global_scope.get_inner_scope_for_line(end_line)
        if end_scope != info.scope and end_scope.get_end() != end_line:
            raise RefactoringError('Bad region selected for extract method')
        try:
            extracted = info.source[info.region[0]:info.region[1]]
            if info.one_line:
                extracted = '(%s)' % extracted
            if _UnmatchedBreakOrContinueFinder.has_errors(extracted):
                raise RefactoringError('A break/continue without having a '
                                       'matching for/while loop.')
        except SyntaxError:
            raise RefactoringError('Extracted piece should '
                                   'contain complete statements.')

    def one_line_conditions(self, info):
        if self._is_region_on_a_word(info):
            raise RefactoringError('Should extract complete statements.')
        if info.variable and not info.one_line:
            raise RefactoringError('Extract variable should not '
                                   'span multiple lines.')
        if usefunction._named_expr_count(info._parsed_extracted) - usefunction._namedexpr_last(info._parsed_extracted):
            raise RefactoringError('Extracted piece cannot '
                                   'contain named expression (:=) statements.')

    def multi_line_conditions(self, info):
        node = _parse_text(info.source[info.region[0]:info.region[1]])
        count = usefunction._return_count(node)
        if count > 1:
            raise RefactoringError('Extracted piece can have only one '
                                   'return statement.')
        if usefunction._yield_count(node):
            raise RefactoringError('Extracted piece cannot '
                                   'have yield statements.')
        if count == 1 and not usefunction._returns_last(node):
            raise RefactoringError('Return should be the last statement.')
        if info.region != info.lines_region:
            raise RefactoringError('Extracted piece should '
                                   'contain complete statements.')

    def _is_region_on_a_word(self, info):
        if info.region[0] > 0 and \
                self._is_on_a_word(info, info.region[0] - 1) or \
                self._is_on_a_word(info, info.region[1] - 1):
            return True

    def _is_on_a_word(self, info, offset):
        prev = info.source[offset]
        if not (prev.isalnum() or prev == '_') or \
           offset + 1 == len(info.source):
            return False
        next = info.source[offset + 1]
        return next.isalnum() or next == '_'


class _ExtractMethodParts(object):

    def __init__(self, info):
        self.info = info
        self.info_collector = self._create_info_collector()
        self.info.kind = self._get_kind_by_scope()
        self._check_constraints()

    def _get_kind_by_scope(self):
        if self._extacting_from_staticmethod():
            return "staticmethod"
        elif self._extracting_from_classmethod():
            return "classmethod"
        return self.info.kind

    def _check_constraints(self):
        if self._extracting_staticmethod() or self._extracting_classmethod():
            if not self.info.method:
                raise RefactoringError("Cannot extract to staticmethod/classmethod outside class")

    def _extacting_from_staticmethod(self):
        return self.info.method and _get_function_kind(self.info.scope) == "staticmethod"

    def _extracting_from_classmethod(self):
        return self.info.method and _get_function_kind(self.info.scope) == "classmethod"

    def get_definition(self):
        if self.info.global_:
            return '\n%s\n' % self._get_function_definition()
        else:
            return '\n%s' % self._get_function_definition()

    def get_replacement_pattern(self):
        variables = []
        variables.extend(self._find_function_arguments())
        variables.extend(self._find_function_returns())
        return similarfinder.make_pattern(self._get_call(), variables)

    def get_body_pattern(self):
        variables = []
        variables.extend(self._find_function_arguments())
        variables.extend(self._find_function_returns())
        variables.extend(self._find_temps())
        return similarfinder.make_pattern(self._get_body(), variables)

    def _get_body(self):
        result = sourceutils.fix_indentation(self.info.extracted, 0)
        if self.info.one_line:
            result = '(%s)' % result
        return result

    def _find_temps(self):
        return usefunction.find_temps(self.info.project,
                                      self._get_body())

    def get_checks(self):
        if self.info.method and not self.info.make_global:
            if _get_function_kind(self.info.scope) == 'method':
                class_name = similarfinder._pydefined_to_str(
                    self.info.scope.parent.pyobject)
                return {self._get_self_name(): 'type=' + class_name}
        return {}

    def _create_info_collector(self):
        zero = self.info.scope.get_start() - 1
        start_line = self.info.region_lines[0] - zero
        end_line = self.info.region_lines[1] - zero
        info_collector = _FunctionInformationCollector(start_line, end_line,
                                                       self.info.global_)
        body = self.info.source[self.info.scope_region[0]:
                                self.info.scope_region[1]]
        node = _parse_text(body)
        ast.walk(node, info_collector)
        return info_collector

    def _get_function_definition(self):
        args = self._find_function_arguments()
        returns = self._find_function_returns()

        result = []
        self._append_decorators(result)
        result.append('def %s:\n' % self._get_function_signature(args))
        unindented_body = self._get_unindented_function_body(returns)
        indents = sourceutils.get_indent(self.info.project)
        function_body = sourceutils.indent_lines(unindented_body, indents)
        result.append(function_body)
        definition = ''.join(result)

        return definition + '\n'

    def _append_decorators(self, result):
        if self._extracting_staticmethod():
            result.append('@staticmethod\n')
        elif self._extracting_classmethod():
            result.append('@classmethod\n')

    def _extracting_classmethod(self):
        return self.info.kind == "classmethod"

    def _extracting_staticmethod(self):
        return self.info.kind == "staticmethod"

    def _get_function_signature(self, args):
        args = list(args)
        prefix = ''
        if self._extracting_method() or self._extracting_classmethod():
            self_name = self._get_self_name()
            if self_name is None:
                raise RefactoringError('Extracting a method from a function '
                                       'with no self argument.')
            if self_name in args:
                args.remove(self_name)
            args.insert(0, self_name)
        return prefix + self.info.new_name + \
            '(%s)' % self._get_comma_form(args)

    def _extracting_method(self):
        return  not self._extracting_staticmethod() and \
                (self.info.method and \
                    not self.info.make_global and \
                    _get_function_kind(self.info.scope) == 'method')

    def _get_self_name(self):
        if self._extracting_classmethod():
            return "cls"
        return self._get_scope_self_name()

    def _get_scope_self_name(self):
        if self.info.scope.pyobject.get_kind() == "staticmethod":
            return
        param_names = self.info.scope.pyobject.get_param_names()
        if param_names:
            return param_names[0]

    def _get_function_call(self, args):
        return '{prefix}{name}({args})'.format(
            prefix=self._get_function_call_prefix(args),
            name=self.info.new_name,
            args=self._get_comma_form(args))

    def _get_function_call_prefix(self, args):
        prefix = ''
        if self.info.method and not self.info.make_global:
            if self._extracting_staticmethod() or self._extracting_classmethod():
                prefix = self.info.scope.parent.pyobject.get_name() + '.'
            else:
                self_name = self._get_self_name()
                if self_name in args:
                    args.remove(self_name)
                prefix = self_name + '.'
        return prefix

    def _get_comma_form(self, names):
        return ', '.join(names)

    def _get_call(self):
        args = self._find_function_arguments()
        returns = self._find_function_returns()
        call_prefix = ''
        if returns and (not self.info.one_line or self.info.returning_named_expr):
            assignment_operator = ' := ' if self.info.one_line else ' = '
            call_prefix = self._get_comma_form(returns) + assignment_operator
        if self.info.returned:
            call_prefix = 'return '
        return call_prefix + self._get_function_call(args)

    def _find_function_arguments(self):
        # if not make_global, do not pass any global names; they are
        # all visible.
        if self.info.global_ and not self.info.make_global:
            return list(self.info_collector.read & self.info_collector.postread & self.info_collector.written)
        if not self.info.one_line:
            result = (self.info_collector.prewritten &
                      self.info_collector.read)
            result |= (self.info_collector.prewritten &
                       self.info_collector.postread &
                       (self.info_collector.maybe_written -
                        self.info_collector.written))
            return list(result)
        start = self.info.region[0]
        if start == self.info.lines_region[0]:
            start = start + re.search('\\S', self.info.extracted).start()
        function_definition = self.info.source[start:self.info.region[1]]
        read = _VariableReadsAndWritesFinder.find_reads_for_one_liners(
            function_definition)
        return list(self.info_collector.prewritten.intersection(read))

    def _find_function_returns(self):
        if self.info.one_line:
            written = self.info_collector.written | \
                self.info_collector.maybe_written
            return list(written & self.info_collector.postread)

        if self.info.returned:
            return []
        written = self.info_collector.written | \
            self.info_collector.maybe_written
        return list(written & self.info_collector.postread)

    def _get_unindented_function_body(self, returns):
        if self.info.one_line:
            if self.info.returning_named_expr:
                return 'return ' + '(' + _join_lines(self.info.extracted) + ')'
            else:
                return 'return ' + _join_lines(self.info.extracted)
        extracted_body = self.info.extracted
        unindented_body = sourceutils.fix_indentation(extracted_body, 0)
        if returns:
            unindented_body += '\nreturn %s' % self._get_comma_form(returns)
        return unindented_body


class _ExtractVariableParts(object):

    def __init__(self, info):
        self.info = info

    def get_definition(self):
        result = self.info.new_name + ' = ' + \
            _join_lines(self.info.extracted) + '\n'
        return result

    def get_body_pattern(self):
        return '(%s)' % self.info.extracted.strip()

    def get_replacement_pattern(self):
        return self.info.new_name

    def get_checks(self):
        return {}


class _FunctionInformationCollector(object):

    def __init__(self, start, end, is_global):
        self.start = start
        self.end = end
        self.is_global = is_global
        self.prewritten = OrderedSet()
        self.maybe_written = OrderedSet()
        self.written = OrderedSet()
        self.read = OrderedSet()
        self.postread = OrderedSet()
        self.postwritten = OrderedSet()
        self.host_function = True
        self.conditional = False
        self.loop_depth = 0

    def _read_variable(self, name, lineno):
        if self.start <= lineno <= self.end:
            if name not in self.written:
                if not self.conditional or name not in self.maybe_written:
                    self.read.add(name)
        if self.end < lineno:
            if name not in self.postwritten:
                self.postread.add(name)

    def _written_variable(self, name, lineno):
        if self.start <= lineno <= self.end:
            if self.conditional:
                self.maybe_written.add(name)
            else:
                self.written.add(name)
            if self.loop_depth > 0 and name in self.read:
                self.postread.add(name)
        if self.start > lineno:
            self.prewritten.add(name)
        if self.end < lineno:
            self.postwritten.add(name)

    def _FunctionDef(self, node):
        if not self.is_global and self.host_function:
            self.host_function = False
            for name in _get_argnames(node.args):
                self._written_variable(name, node.lineno)
            for child in node.body:
                ast.walk(child, self)
        else:
            self._written_variable(node.name, node.lineno)
            visitor = _VariableReadsAndWritesFinder()
            for child in node.body:
                ast.walk(child, visitor)
            for name in visitor.read - visitor.written:
                self._read_variable(name, node.lineno)

    def _Name(self, node):
        if isinstance(node.ctx, (ast.Store, ast.AugStore)):
            self._written_variable(node.id, node.lineno)
        if not isinstance(node.ctx, ast.Store):
            self._read_variable(node.id, node.lineno)

    def _Assign(self, node):
        ast.walk(node.value, self)
        for child in node.targets:
            ast.walk(child, self)

    def _AugAssign(self, node):
        ast.walk(node.value, self)
        self._read_variable(node.target.id, node.target.lineno)
        self._written_variable(node.target.id, node.target.lineno)

    def _ClassDef(self, node):
        self._written_variable(node.name, node.lineno)

<<<<<<< HEAD
    def _ListComp(self, node):
        self._comp_exp(node)

    def _GeneratorExp(self, node):
        self._comp_exp(node)

    def _SetComp(self, node):
        self._comp_exp(node)

    def _DictComp(self, node):
        self._comp_exp(node)

    def _comp_exp(self, node):
        read = OrderedSet(self.read)
        written = OrderedSet(self.written)
        maybe_written = OrderedSet(self.maybe_written)

        for child in ast.get_child_nodes(node):
            ast.walk(child, self)

        comp_names = set([name.target.id for name in node.generators])
        self.read = self.read - comp_names | read
        self.written = self.written - comp_names | written
        self.maybe_written = self.maybe_written - comp_names | maybe_written

    def _handle_conditional_node(self, node):
        self.conditional = True
        try:
            for child in ast.get_child_nodes(node):
                ast.walk(child, self)
        finally:
            self.conditional = False

=======
>>>>>>> 558d69b8
    def _If(self, node):
        self._handle_conditional_node(node)

    def _While(self, node):
        with self._handle_loop_context(node):
            self._handle_conditional_node(node)

    def _For(self, node):
        with self._handle_loop_context(node), self._handle_conditional_context(node):
            # iter has to be checked before the target variables
            ast.walk(node.iter, self)
            ast.walk(node.target, self)

            for child in node.body:
                ast.walk(child, self)
            for child in node.orelse:
                ast.walk(child, self)

    def _handle_conditional_node(self, node):
        with self._handle_conditional_context(node):
            for child in ast.get_child_nodes(node):
                ast.walk(child, self)

    @contextmanager
    def _handle_conditional_context(self, node):
        if self.start <= node.lineno <= self.end:
            self.conditional = True
        try:
            yield
        finally:
            self.conditional = False

    @contextmanager
    def _handle_loop_context(self, node):
        if node.lineno < self.start:
            self.loop_depth += 1
        try:
            yield
        finally:
            self.loop_depth -= 1


def _get_argnames(arguments):
    result = [pycompat.get_ast_arg_arg(node) for node in arguments.args
              if isinstance(node, pycompat.ast_arg_type)]
    if arguments.vararg:
        result.append(pycompat.get_ast_arg_arg(arguments.vararg))
    if arguments.kwarg:
        result.append(pycompat.get_ast_arg_arg(arguments.kwarg))
    return result


class _VariableReadsAndWritesFinder(object):

    def __init__(self):
        self.written = set()
        self.read = set()

    def _Name(self, node):
        if isinstance(node.ctx, (ast.Store, ast.AugStore)):
            self.written.add(node.id)
        if not isinstance(node, ast.Store):
            self.read.add(node.id)

    def _FunctionDef(self, node):
        self.written.add(node.name)
        visitor = _VariableReadsAndWritesFinder()
        for child in ast.get_child_nodes(node):
            ast.walk(child, visitor)
        self.read.update(visitor.read - visitor.written)

    def _Class(self, node):
        self.written.add(node.name)

    @staticmethod
    def find_reads_and_writes(code):
        if code.strip() == '':
            return set(), set()
        node = _parse_text(code)
        visitor = _VariableReadsAndWritesFinder()
        ast.walk(node, visitor)
        return visitor.read, visitor.written

    @staticmethod
    def find_reads_for_one_liners(code):
        if code.strip() == '':
            return set(), set()
        node = _parse_text(code)
        visitor = _VariableReadsAndWritesFinder()
        ast.walk(node, visitor)
        return visitor.read


class _UnmatchedBreakOrContinueFinder(object):

    def __init__(self):
        self.error = False
        self.loop_count = 0

    def _For(self, node):
        self.loop_encountered(node)

    def _While(self, node):
        self.loop_encountered(node)

    def loop_encountered(self, node):
        self.loop_count += 1
        for child in node.body:
            ast.walk(child, self)
        self.loop_count -= 1
        if node.orelse:
            if isinstance(node.orelse,(list,tuple)):
                for node_ in node.orelse:
                    ast.walk(node_, self)
            else:
                ast.walk(node.orelse, self)

    def _Break(self, node):
        self.check_loop()

    def _Continue(self, node):
        self.check_loop()

    def check_loop(self):
        if self.loop_count < 1:
            self.error = True

    def _FunctionDef(self, node):
        pass

    def _ClassDef(self, node):
        pass

    @staticmethod
    def has_errors(code):
        if code.strip() == '':
            return False
        node = _parse_text(code)
        visitor = _UnmatchedBreakOrContinueFinder()
        ast.walk(node, visitor)
        return visitor.error


def _get_function_kind(scope):
    return scope.pyobject.get_kind()


def _parse_text(body):
    body = sourceutils.fix_indentation(body, 0)
    try:
        node = ast.parse(body)
    except SyntaxError:
        # needed to parse expression containing := operator
        node = ast.parse('(' + body + ')')
    return node


def _join_lines(code):
    lines = []
    for line in code.splitlines():
        if line.endswith('\\'):
            lines.append(line[:-1].strip())
        else:
            lines.append(line.strip())
    return ' '.join(lines)<|MERGE_RESOLUTION|>--- conflicted
+++ resolved
@@ -768,7 +768,6 @@
     def _ClassDef(self, node):
         self._written_variable(node.name, node.lineno)
 
-<<<<<<< HEAD
     def _ListComp(self, node):
         self._comp_exp(node)
 
@@ -802,8 +801,14 @@
         finally:
             self.conditional = False
 
-=======
->>>>>>> 558d69b8
+    def _handle_conditional_node(self, node):
+        self.conditional = True
+        try:
+            for child in ast.get_child_nodes(node):
+                ast.walk(child, self)
+        finally:
+            self.conditional = False
+
     def _If(self, node):
         self._handle_conditional_node(node)
 

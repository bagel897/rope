--- conflicted
+++ resolved
@@ -1,9 +1,5 @@
-<<<<<<< HEAD
 import sqlite3
-
-=======
 from concurrent.futures import ThreadPoolExecutor
->>>>>>> 54f77063
 from contextlib import closing, contextmanager
 from textwrap import dedent
 from unittest.mock import ANY, patch

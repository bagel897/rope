--- conflicted
+++ resolved
@@ -1454,106 +1454,7 @@
         ''')
         self.assertEqual(expected, refactored)
 
-<<<<<<< HEAD
-    def test_extraction_method_with_global_variable(self):
-        code = dedent('''\
-            g = None
-
-            def f():
-                global g
-
-                g = 2
-
-            f()
-            print(g)
-        ''')
-        extract_target = 'g = 2'
-        start, end = code.index(extract_target), code.index(extract_target) + len(extract_target)
-        refactored = self.do_extract_method(code, start, end, '_g')
-        expected = dedent('''\
-            g = None
-
-            def f():
-                global g
-
-                _g()
-
-            def _g():
-                global g
-                g = 2
-
-            f()
-            print(g)
-        ''')
-        self.assertEqual(expected, refactored)
-
-    def test_extraction_method_with_global_variable_and_global_declaration(self):
-        code = dedent('''\
-            g = None
-
-            def f():
-                global g
-
-                g = 2
-
-            f()
-            print(g)
-        ''')
-        start, end = 23, 42
-        refactored = self.do_extract_method(code, start, end, '_g')
-        expected = dedent('''\
-            g = None
-
-            def f():
-                _g()
-
-            def _g():
-                global g
-
-                g = 2
-
-            f()
-            print(g)
-        ''')
-        self.assertEqual(expected, refactored)
-
-    def test_extraction_one_line_with_global_variable(self):
-        code = dedent('''\
-            g = None
-
-            def f():
-                global g
-
-                a = g
-
-            f()
-            print(g)
-        ''')
-        extract_target = '= g'
-        start, end = code.index(extract_target) + 2, code.index(extract_target) + 3
-        refactored = self.do_extract_method(code, start, end, '_g')
-        print(refactored)
-        expected = dedent('''\
-            g = None
-
-            def f():
-                global g
-
-                a = _g()
-
-            def _g():
-                global g
-                return g
-
-            f()
-            print(g)
-        ''')
-        self.assertEqual(expected, refactored)
-
-    def test_extract_to_static_method(self):
-=======
     def test_extract_to_staticmethod(self):
->>>>>>> 558d69b8
         code = dedent('''\
             class A:
                 def first_method(self):
@@ -1757,6 +1658,101 @@
 
         self.assertEqual(expected, refactored)
 
+    def test_extraction_method_with_global_variable(self):
+        code = dedent('''\
+            g = None
+
+            def f():
+                global g
+
+                g = 2
+
+            f()
+            print(g)
+        ''')
+        extract_target = 'g = 2'
+        start, end = code.index(extract_target), code.index(extract_target) + len(extract_target)
+        refactored = self.do_extract_method(code, start, end, '_g')
+        expected = dedent('''\
+            g = None
+
+            def f():
+                global g
+
+                _g()
+
+            def _g():
+                global g
+                g = 2
+
+            f()
+            print(g)
+        ''')
+        self.assertEqual(expected, refactored)
+
+    def test_extraction_method_with_global_variable_and_global_declaration(self):
+        code = dedent('''\
+            g = None
+
+            def f():
+                global g
+
+                g = 2
+
+            f()
+            print(g)
+        ''')
+        start, end = 23, 42
+        refactored = self.do_extract_method(code, start, end, '_g')
+        expected = dedent('''\
+            g = None
+
+            def f():
+                _g()
+
+            def _g():
+                global g
+
+                g = 2
+
+            f()
+            print(g)
+        ''')
+        self.assertEqual(expected, refactored)
+
+    def test_extraction_one_line_with_global_variable(self):
+        code = dedent('''\
+            g = None
+
+            def f():
+                global g
+
+                a = g
+
+            f()
+            print(g)
+        ''')
+        extract_target = '= g'
+        start, end = code.index(extract_target) + 2, code.index(extract_target) + 3
+        refactored = self.do_extract_method(code, start, end, '_g')
+        print(refactored)
+        expected = dedent('''\
+            g = None
+
+            def f():
+                global g
+
+                a = _g()
+
+            def _g():
+                global g
+                return g
+
+            f()
+            print(g)
+        ''')
+        self.assertEqual(expected, refactored)
+
 
 if __name__ == '__main__':
     unittest.main()
--- conflicted
+++ resolved
@@ -1454,29 +1454,6 @@
         ''')
         self.assertEqual(expected, refactored)
 
-<<<<<<< HEAD
-    def test_extract_function_expression_with_assingment(self):
-        code = dedent('''\
-            class A(object):
-                def func(self):
-                    self.var_a = 1
-                    var_bb = self.var_a
-        ''')
-        extract_target = '= self.var_a'
-        start, end = code.index(extract_target)+2, code.index(extract_target)+2 + len(extract_target) - 2
-        refactored = self.do_extract_method(code, start, end, 'new_func', similar=True)
-        expected = dedent('''\
-            class A(object):
-                def func(self):
-                    self.var_a = 1
-                    var_bb = self.new_func()
-
-                def new_func(self):
-                    return self.var_a
-        ''')
-        self.assertEqual(expected, refactored)
-
-=======
     def test_extract_to_staticmethod(self):
         code = dedent('''\
             class A:
@@ -1681,7 +1658,27 @@
 
         self.assertEqual(expected, refactored)
 
->>>>>>> 558d69b8
+    def test_extract_function_expression_with_assingment(self):
+        code = dedent('''\
+            class A(object):
+                def func(self):
+                    self.var_a = 1
+                    var_bb = self.var_a
+        ''')
+        extract_target = '= self.var_a'
+        start, end = code.index(extract_target)+2, code.index(extract_target)+2 + len(extract_target) - 2
+        refactored = self.do_extract_method(code, start, end, 'new_func', similar=True)
+        expected = dedent('''\
+            class A(object):
+                def func(self):
+                    self.var_a = 1
+                    var_bb = self.new_func()
+
+                def new_func(self):
+                    return self.var_a
+        ''')
+        self.assertEqual(expected, refactored)
+
 
 if __name__ == '__main__':
     unittest.main()